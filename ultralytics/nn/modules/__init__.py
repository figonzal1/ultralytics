--- conflicted
+++ resolved
@@ -52,8 +52,6 @@
     RepNCSPELAN4,
     RepVGGDW,
     ResNetLayer,
-<<<<<<< HEAD
-    Silence,
     C2f2,
     C3f2,
     C3F2,
@@ -68,10 +66,8 @@
     PSA,
     C2PSA,
     C3PSA,
-    C4
-=======
+    C4,
     SCDown,
->>>>>>> 9f593318
 )
 from .conv import (
     CBAM,
