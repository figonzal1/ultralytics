--- conflicted
+++ resolved
@@ -1,4 +1,3 @@
-<<<<<<< HEAD
 # Ultralytics YOLO 🚀, AGPL-3.0 license
 """Model head modules."""
 
@@ -51,17 +50,6 @@
 
     def forward(self, x):
         """Concatenates and returns predicted bounding boxes and class probabilities."""
-        
-        if self.export and self.format == 'rknn':
-            y = []
-            for i in range(self.nl):
-                y.append(self.cv2[i](x[i]))
-                cls = torch.sigmoid(self.cv3[i](x[i]))
-                cls_sum = torch.clamp(cls.sum(1, keepdim=True), 0, 1)
-                y.append(cls)
-                y.append(cls_sum)
-            return y
-        
         if self.end2end:
             return self.forward_end2end(x)
 
@@ -194,22 +182,9 @@
         bs = p.shape[0]  # batch size
 
         mc = torch.cat([self.cv4[i](x[i]).view(bs, self.nm, -1) for i in range(self.nl)], 2)  # mask coefficients
-        if self.export and self.format == 'rknn':
-            mc = [self.cv4[i](x[i]) for i in range(self.nl)]
-        else:
-            mc = torch.cat([self.cv4[i](x[i]).view(bs, self.nm, -1) for i in range(self.nl)], 2)  # mask coefficients
-            
         x = Detect.forward(self, x)
         if self.training:
             return x, mc, p
-        if self.export and self.format == 'rknn':
-            bo = len(x)//3
-            relocated = []
-            for i in range(len(mc)):
-                relocated.extend(x[i*bo:(i+1)*bo])
-                relocated.extend([mc[i]])
-            relocated.extend([p])
-            return relocated
         return (torch.cat([x, mc], 1), p) if self.export else (torch.cat([x[0], mc], 1), (x[1], mc, p))
 
 
@@ -306,6 +281,8 @@
 
 
 class WorldDetect(Detect):
+    """Head for integrating YOLOv8 detection models with semantic understanding from text embeddings."""
+
     def __init__(self, nc=80, embed=512, with_bn=False, ch=()):
         """Initialize YOLOv8 detection layer with nc classes and layer channels ch."""
         super().__init__(nc, ch)
@@ -621,607 +598,4 @@
             )
             for x in ch
         )
-        self.one2one_cv3 = copy.deepcopy(self.cv3)
-=======
-# Ultralytics YOLO 🚀, AGPL-3.0 license
-"""Model head modules."""
-
-import copy
-import math
-
-import torch
-import torch.nn as nn
-from torch.nn.init import constant_, xavier_uniform_
-
-from ultralytics.utils.tal import TORCH_1_10, dist2bbox, dist2rbox, make_anchors
-
-from .block import DFL, BNContrastiveHead, ContrastiveHead, Proto
-from .conv import Conv
-from .transformer import MLP, DeformableTransformerDecoder, DeformableTransformerDecoderLayer
-from .utils import bias_init_with_prob, linear_init
-
-__all__ = "Detect", "Segment", "Pose", "Classify", "OBB", "RTDETRDecoder", "v10Detect"
-
-
-class Detect(nn.Module):
-    """YOLOv8 Detect head for detection models."""
-
-    dynamic = False  # force grid reconstruction
-    export = False  # export mode
-    end2end = False  # end2end
-    max_det = 300  # max_det
-    shape = None
-    anchors = torch.empty(0)  # init
-    strides = torch.empty(0)  # init
-
-    def __init__(self, nc=80, ch=()):
-        """Initializes the YOLOv8 detection layer with specified number of classes and channels."""
-        super().__init__()
-        self.nc = nc  # number of classes
-        self.nl = len(ch)  # number of detection layers
-        self.reg_max = 16  # DFL channels (ch[0] // 16 to scale 4/8/12/16/20 for n/s/m/l/x)
-        self.no = nc + self.reg_max * 4  # number of outputs per anchor
-        self.stride = torch.zeros(self.nl)  # strides computed during build
-        c2, c3 = max((16, ch[0] // 4, self.reg_max * 4)), max(ch[0], min(self.nc, 100))  # channels
-        self.cv2 = nn.ModuleList(
-            nn.Sequential(Conv(x, c2, 3), Conv(c2, c2, 3), nn.Conv2d(c2, 4 * self.reg_max, 1)) for x in ch
-        )
-        self.cv3 = nn.ModuleList(nn.Sequential(Conv(x, c3, 3), Conv(c3, c3, 3), nn.Conv2d(c3, self.nc, 1)) for x in ch)
-        self.dfl = DFL(self.reg_max) if self.reg_max > 1 else nn.Identity()
-
-        if self.end2end:
-            self.one2one_cv2 = copy.deepcopy(self.cv2)
-            self.one2one_cv3 = copy.deepcopy(self.cv3)
-
-    def forward(self, x):
-        """Concatenates and returns predicted bounding boxes and class probabilities."""
-        if self.end2end:
-            return self.forward_end2end(x)
-
-        for i in range(self.nl):
-            x[i] = torch.cat((self.cv2[i](x[i]), self.cv3[i](x[i])), 1)
-        if self.training:  # Training path
-            return x
-        y = self._inference(x)
-        return y if self.export else (y, x)
-
-    def forward_end2end(self, x):
-        """
-        Performs forward pass of the v10Detect module.
-
-        Args:
-            x (tensor): Input tensor.
-
-        Returns:
-            (dict, tensor): If not in training mode, returns a dictionary containing the outputs of both one2many and one2one detections.
-                           If in training mode, returns a dictionary containing the outputs of one2many and one2one detections separately.
-        """
-        x_detach = [xi.detach() for xi in x]
-        one2one = [
-            torch.cat((self.one2one_cv2[i](x_detach[i]), self.one2one_cv3[i](x_detach[i])), 1) for i in range(self.nl)
-        ]
-        for i in range(self.nl):
-            x[i] = torch.cat((self.cv2[i](x[i]), self.cv3[i](x[i])), 1)
-        if self.training:  # Training path
-            return {"one2many": x, "one2one": one2one}
-
-        y = self._inference(one2one)
-        y = self.postprocess(y.permute(0, 2, 1), self.max_det, self.nc)
-        return y if self.export else (y, {"one2many": x, "one2one": one2one})
-
-    def _inference(self, x):
-        """Decode predicted bounding boxes and class probabilities based on multiple-level feature maps."""
-        # Inference path
-        shape = x[0].shape  # BCHW
-        x_cat = torch.cat([xi.view(shape[0], self.no, -1) for xi in x], 2)
-        if self.dynamic or self.shape != shape:
-            self.anchors, self.strides = (x.transpose(0, 1) for x in make_anchors(x, self.stride, 0.5))
-            self.shape = shape
-
-        if self.export and self.format in {"saved_model", "pb", "tflite", "edgetpu", "tfjs"}:  # avoid TF FlexSplitV ops
-            box = x_cat[:, : self.reg_max * 4]
-            cls = x_cat[:, self.reg_max * 4 :]
-        else:
-            box, cls = x_cat.split((self.reg_max * 4, self.nc), 1)
-
-        if self.export and self.format in {"tflite", "edgetpu"}:
-            # Precompute normalization factor to increase numerical stability
-            # See https://github.com/ultralytics/ultralytics/issues/7371
-            grid_h = shape[2]
-            grid_w = shape[3]
-            grid_size = torch.tensor([grid_w, grid_h, grid_w, grid_h], device=box.device).reshape(1, 4, 1)
-            norm = self.strides / (self.stride[0] * grid_size)
-            dbox = self.decode_bboxes(self.dfl(box) * norm, self.anchors.unsqueeze(0) * norm[:, :2])
-        else:
-            dbox = self.decode_bboxes(self.dfl(box), self.anchors.unsqueeze(0)) * self.strides
-
-        return torch.cat((dbox, cls.sigmoid()), 1)
-
-    def bias_init(self):
-        """Initialize Detect() biases, WARNING: requires stride availability."""
-        m = self  # self.model[-1]  # Detect() module
-        # cf = torch.bincount(torch.tensor(np.concatenate(dataset.labels, 0)[:, 0]).long(), minlength=nc) + 1
-        # ncf = math.log(0.6 / (m.nc - 0.999999)) if cf is None else torch.log(cf / cf.sum())  # nominal class frequency
-        for a, b, s in zip(m.cv2, m.cv3, m.stride):  # from
-            a[-1].bias.data[:] = 1.0  # box
-            b[-1].bias.data[: m.nc] = math.log(5 / m.nc / (640 / s) ** 2)  # cls (.01 objects, 80 classes, 640 img)
-        if self.end2end:
-            for a, b, s in zip(m.one2one_cv2, m.one2one_cv3, m.stride):  # from
-                a[-1].bias.data[:] = 1.0  # box
-                b[-1].bias.data[: m.nc] = math.log(5 / m.nc / (640 / s) ** 2)  # cls (.01 objects, 80 classes, 640 img)
-
-    def decode_bboxes(self, bboxes, anchors):
-        """Decode bounding boxes."""
-        return dist2bbox(bboxes, anchors, xywh=not self.end2end, dim=1)
-
-    @staticmethod
-    def postprocess(preds: torch.Tensor, max_det: int, nc: int = 80):
-        """
-        Post-processes the predictions obtained from a YOLOv10 model.
-
-        Args:
-            preds (torch.Tensor): The predictions obtained from the model. It should have a shape of (batch_size, num_boxes, 4 + num_classes).
-            max_det (int): The maximum number of detections to keep.
-            nc (int, optional): The number of classes. Defaults to 80.
-
-        Returns:
-            (torch.Tensor): The post-processed predictions with shape (batch_size, max_det, 6),
-                including bounding boxes, scores and cls.
-        """
-        assert 4 + nc == preds.shape[-1]
-        boxes, scores = preds.split([4, nc], dim=-1)
-        max_scores = scores.amax(dim=-1)
-        max_scores, index = torch.topk(max_scores, min(max_det, max_scores.shape[1]), axis=-1)
-        index = index.unsqueeze(-1)
-        boxes = torch.gather(boxes, dim=1, index=index.repeat(1, 1, boxes.shape[-1]))
-        scores = torch.gather(scores, dim=1, index=index.repeat(1, 1, scores.shape[-1]))
-
-        # NOTE: simplify but result slightly lower mAP
-        # scores, labels = scores.max(dim=-1)
-        # return torch.cat([boxes, scores.unsqueeze(-1), labels.unsqueeze(-1)], dim=-1)
-
-        scores, index = torch.topk(scores.flatten(1), max_det, axis=-1)
-        labels = index % nc
-        index = index // nc
-        boxes = boxes.gather(dim=1, index=index.unsqueeze(-1).repeat(1, 1, boxes.shape[-1]))
-
-        return torch.cat([boxes, scores.unsqueeze(-1), labels.unsqueeze(-1).to(boxes.dtype)], dim=-1)
-
-
-class Segment(Detect):
-    """YOLOv8 Segment head for segmentation models."""
-
-    def __init__(self, nc=80, nm=32, npr=256, ch=()):
-        """Initialize the YOLO model attributes such as the number of masks, prototypes, and the convolution layers."""
-        super().__init__(nc, ch)
-        self.nm = nm  # number of masks
-        self.npr = npr  # number of protos
-        self.proto = Proto(ch[0], self.npr, self.nm)  # protos
-
-        c4 = max(ch[0] // 4, self.nm)
-        self.cv4 = nn.ModuleList(nn.Sequential(Conv(x, c4, 3), Conv(c4, c4, 3), nn.Conv2d(c4, self.nm, 1)) for x in ch)
-
-    def forward(self, x):
-        """Return model outputs and mask coefficients if training, otherwise return outputs and mask coefficients."""
-        p = self.proto(x[0])  # mask protos
-        bs = p.shape[0]  # batch size
-
-        mc = torch.cat([self.cv4[i](x[i]).view(bs, self.nm, -1) for i in range(self.nl)], 2)  # mask coefficients
-        x = Detect.forward(self, x)
-        if self.training:
-            return x, mc, p
-        return (torch.cat([x, mc], 1), p) if self.export else (torch.cat([x[0], mc], 1), (x[1], mc, p))
-
-
-class OBB(Detect):
-    """YOLOv8 OBB detection head for detection with rotation models."""
-
-    def __init__(self, nc=80, ne=1, ch=()):
-        """Initialize OBB with number of classes `nc` and layer channels `ch`."""
-        super().__init__(nc, ch)
-        self.ne = ne  # number of extra parameters
-
-        c4 = max(ch[0] // 4, self.ne)
-        self.cv4 = nn.ModuleList(nn.Sequential(Conv(x, c4, 3), Conv(c4, c4, 3), nn.Conv2d(c4, self.ne, 1)) for x in ch)
-
-    def forward(self, x):
-        """Concatenates and returns predicted bounding boxes and class probabilities."""
-        bs = x[0].shape[0]  # batch size
-        angle = torch.cat([self.cv4[i](x[i]).view(bs, self.ne, -1) for i in range(self.nl)], 2)  # OBB theta logits
-        # NOTE: set `angle` as an attribute so that `decode_bboxes` could use it.
-        angle = (angle.sigmoid() - 0.25) * math.pi  # [-pi/4, 3pi/4]
-        # angle = angle.sigmoid() * math.pi / 2  # [0, pi/2]
-        if not self.training:
-            self.angle = angle
-        x = Detect.forward(self, x)
-        if self.training:
-            return x, angle
-        return torch.cat([x, angle], 1) if self.export else (torch.cat([x[0], angle], 1), (x[1], angle))
-
-    def decode_bboxes(self, bboxes, anchors):
-        """Decode rotated bounding boxes."""
-        return dist2rbox(bboxes, self.angle, anchors, dim=1)
-
-
-class Pose(Detect):
-    """YOLOv8 Pose head for keypoints models."""
-
-    def __init__(self, nc=80, kpt_shape=(17, 3), ch=()):
-        """Initialize YOLO network with default parameters and Convolutional Layers."""
-        super().__init__(nc, ch)
-        self.kpt_shape = kpt_shape  # number of keypoints, number of dims (2 for x,y or 3 for x,y,visible)
-        self.nk = kpt_shape[0] * kpt_shape[1]  # number of keypoints total
-
-        c4 = max(ch[0] // 4, self.nk)
-        self.cv4 = nn.ModuleList(nn.Sequential(Conv(x, c4, 3), Conv(c4, c4, 3), nn.Conv2d(c4, self.nk, 1)) for x in ch)
-
-    def forward(self, x):
-        """Perform forward pass through YOLO model and return predictions."""
-        bs = x[0].shape[0]  # batch size
-        kpt = torch.cat([self.cv4[i](x[i]).view(bs, self.nk, -1) for i in range(self.nl)], -1)  # (bs, 17*3, h*w)
-        x = Detect.forward(self, x)
-        if self.training:
-            return x, kpt
-        pred_kpt = self.kpts_decode(bs, kpt)
-        return torch.cat([x, pred_kpt], 1) if self.export else (torch.cat([x[0], pred_kpt], 1), (x[1], kpt))
-
-    def kpts_decode(self, bs, kpts):
-        """Decodes keypoints."""
-        ndim = self.kpt_shape[1]
-        if self.export:  # required for TFLite export to avoid 'PLACEHOLDER_FOR_GREATER_OP_CODES' bug
-            y = kpts.view(bs, *self.kpt_shape, -1)
-            a = (y[:, :, :2] * 2.0 + (self.anchors - 0.5)) * self.strides
-            if ndim == 3:
-                a = torch.cat((a, y[:, :, 2:3].sigmoid()), 2)
-            return a.view(bs, self.nk, -1)
-        else:
-            y = kpts.clone()
-            if ndim == 3:
-                y[:, 2::3] = y[:, 2::3].sigmoid()  # sigmoid (WARNING: inplace .sigmoid_() Apple MPS bug)
-            y[:, 0::ndim] = (y[:, 0::ndim] * 2.0 + (self.anchors[0] - 0.5)) * self.strides
-            y[:, 1::ndim] = (y[:, 1::ndim] * 2.0 + (self.anchors[1] - 0.5)) * self.strides
-            return y
-
-
-class Classify(nn.Module):
-    """YOLOv8 classification head, i.e. x(b,c1,20,20) to x(b,c2)."""
-
-    def __init__(self, c1, c2, k=1, s=1, p=None, g=1):
-        """Initializes YOLOv8 classification head with specified input and output channels, kernel size, stride,
-        padding, and groups.
-        """
-        super().__init__()
-        c_ = 1280  # efficientnet_b0 size
-        self.conv = Conv(c1, c_, k, s, p, g)
-        self.pool = nn.AdaptiveAvgPool2d(1)  # to x(b,c_,1,1)
-        self.drop = nn.Dropout(p=0.0, inplace=True)
-        self.linear = nn.Linear(c_, c2)  # to x(b,c2)
-
-    def forward(self, x):
-        """Performs a forward pass of the YOLO model on input image data."""
-        if isinstance(x, list):
-            x = torch.cat(x, 1)
-        x = self.linear(self.drop(self.pool(self.conv(x)).flatten(1)))
-        return x if self.training else x.softmax(1)
-
-
-class WorldDetect(Detect):
-    """Head for integrating YOLOv8 detection models with semantic understanding from text embeddings."""
-
-    def __init__(self, nc=80, embed=512, with_bn=False, ch=()):
-        """Initialize YOLOv8 detection layer with nc classes and layer channels ch."""
-        super().__init__(nc, ch)
-        c3 = max(ch[0], min(self.nc, 100))
-        self.cv3 = nn.ModuleList(nn.Sequential(Conv(x, c3, 3), Conv(c3, c3, 3), nn.Conv2d(c3, embed, 1)) for x in ch)
-        self.cv4 = nn.ModuleList(BNContrastiveHead(embed) if with_bn else ContrastiveHead() for _ in ch)
-
-    def forward(self, x, text):
-        """Concatenates and returns predicted bounding boxes and class probabilities."""
-        for i in range(self.nl):
-            x[i] = torch.cat((self.cv2[i](x[i]), self.cv4[i](self.cv3[i](x[i]), text)), 1)
-        if self.training:
-            return x
-
-        # Inference path
-        shape = x[0].shape  # BCHW
-        x_cat = torch.cat([xi.view(shape[0], self.nc + self.reg_max * 4, -1) for xi in x], 2)
-        if self.dynamic or self.shape != shape:
-            self.anchors, self.strides = (x.transpose(0, 1) for x in make_anchors(x, self.stride, 0.5))
-            self.shape = shape
-
-        if self.export and self.format in {"saved_model", "pb", "tflite", "edgetpu", "tfjs"}:  # avoid TF FlexSplitV ops
-            box = x_cat[:, : self.reg_max * 4]
-            cls = x_cat[:, self.reg_max * 4 :]
-        else:
-            box, cls = x_cat.split((self.reg_max * 4, self.nc), 1)
-
-        if self.export and self.format in {"tflite", "edgetpu"}:
-            # Precompute normalization factor to increase numerical stability
-            # See https://github.com/ultralytics/ultralytics/issues/7371
-            grid_h = shape[2]
-            grid_w = shape[3]
-            grid_size = torch.tensor([grid_w, grid_h, grid_w, grid_h], device=box.device).reshape(1, 4, 1)
-            norm = self.strides / (self.stride[0] * grid_size)
-            dbox = self.decode_bboxes(self.dfl(box) * norm, self.anchors.unsqueeze(0) * norm[:, :2])
-        else:
-            dbox = self.decode_bboxes(self.dfl(box), self.anchors.unsqueeze(0)) * self.strides
-
-        y = torch.cat((dbox, cls.sigmoid()), 1)
-        return y if self.export else (y, x)
-
-    def bias_init(self):
-        """Initialize Detect() biases, WARNING: requires stride availability."""
-        m = self  # self.model[-1]  # Detect() module
-        # cf = torch.bincount(torch.tensor(np.concatenate(dataset.labels, 0)[:, 0]).long(), minlength=nc) + 1
-        # ncf = math.log(0.6 / (m.nc - 0.999999)) if cf is None else torch.log(cf / cf.sum())  # nominal class frequency
-        for a, b, s in zip(m.cv2, m.cv3, m.stride):  # from
-            a[-1].bias.data[:] = 1.0  # box
-            # b[-1].bias.data[:] = math.log(5 / m.nc / (640 / s) ** 2)  # cls (.01 objects, 80 classes, 640 img)
-
-
-class RTDETRDecoder(nn.Module):
-    """
-    Real-Time Deformable Transformer Decoder (RTDETRDecoder) module for object detection.
-
-    This decoder module utilizes Transformer architecture along with deformable convolutions to predict bounding boxes
-    and class labels for objects in an image. It integrates features from multiple layers and runs through a series of
-    Transformer decoder layers to output the final predictions.
-    """
-
-    export = False  # export mode
-
-    def __init__(
-        self,
-        nc=80,
-        ch=(512, 1024, 2048),
-        hd=256,  # hidden dim
-        nq=300,  # num queries
-        ndp=4,  # num decoder points
-        nh=8,  # num head
-        ndl=6,  # num decoder layers
-        d_ffn=1024,  # dim of feedforward
-        dropout=0.0,
-        act=nn.ReLU(),
-        eval_idx=-1,
-        # Training args
-        nd=100,  # num denoising
-        label_noise_ratio=0.5,
-        box_noise_scale=1.0,
-        learnt_init_query=False,
-    ):
-        """
-        Initializes the RTDETRDecoder module with the given parameters.
-
-        Args:
-            nc (int): Number of classes. Default is 80.
-            ch (tuple): Channels in the backbone feature maps. Default is (512, 1024, 2048).
-            hd (int): Dimension of hidden layers. Default is 256.
-            nq (int): Number of query points. Default is 300.
-            ndp (int): Number of decoder points. Default is 4.
-            nh (int): Number of heads in multi-head attention. Default is 8.
-            ndl (int): Number of decoder layers. Default is 6.
-            d_ffn (int): Dimension of the feed-forward networks. Default is 1024.
-            dropout (float): Dropout rate. Default is 0.
-            act (nn.Module): Activation function. Default is nn.ReLU.
-            eval_idx (int): Evaluation index. Default is -1.
-            nd (int): Number of denoising. Default is 100.
-            label_noise_ratio (float): Label noise ratio. Default is 0.5.
-            box_noise_scale (float): Box noise scale. Default is 1.0.
-            learnt_init_query (bool): Whether to learn initial query embeddings. Default is False.
-        """
-        super().__init__()
-        self.hidden_dim = hd
-        self.nhead = nh
-        self.nl = len(ch)  # num level
-        self.nc = nc
-        self.num_queries = nq
-        self.num_decoder_layers = ndl
-
-        # Backbone feature projection
-        self.input_proj = nn.ModuleList(nn.Sequential(nn.Conv2d(x, hd, 1, bias=False), nn.BatchNorm2d(hd)) for x in ch)
-        # NOTE: simplified version but it's not consistent with .pt weights.
-        # self.input_proj = nn.ModuleList(Conv(x, hd, act=False) for x in ch)
-
-        # Transformer module
-        decoder_layer = DeformableTransformerDecoderLayer(hd, nh, d_ffn, dropout, act, self.nl, ndp)
-        self.decoder = DeformableTransformerDecoder(hd, decoder_layer, ndl, eval_idx)
-
-        # Denoising part
-        self.denoising_class_embed = nn.Embedding(nc, hd)
-        self.num_denoising = nd
-        self.label_noise_ratio = label_noise_ratio
-        self.box_noise_scale = box_noise_scale
-
-        # Decoder embedding
-        self.learnt_init_query = learnt_init_query
-        if learnt_init_query:
-            self.tgt_embed = nn.Embedding(nq, hd)
-        self.query_pos_head = MLP(4, 2 * hd, hd, num_layers=2)
-
-        # Encoder head
-        self.enc_output = nn.Sequential(nn.Linear(hd, hd), nn.LayerNorm(hd))
-        self.enc_score_head = nn.Linear(hd, nc)
-        self.enc_bbox_head = MLP(hd, hd, 4, num_layers=3)
-
-        # Decoder head
-        self.dec_score_head = nn.ModuleList([nn.Linear(hd, nc) for _ in range(ndl)])
-        self.dec_bbox_head = nn.ModuleList([MLP(hd, hd, 4, num_layers=3) for _ in range(ndl)])
-
-        self._reset_parameters()
-
-    def forward(self, x, batch=None):
-        """Runs the forward pass of the module, returning bounding box and classification scores for the input."""
-        from ultralytics.models.utils.ops import get_cdn_group
-
-        # Input projection and embedding
-        feats, shapes = self._get_encoder_input(x)
-
-        # Prepare denoising training
-        dn_embed, dn_bbox, attn_mask, dn_meta = get_cdn_group(
-            batch,
-            self.nc,
-            self.num_queries,
-            self.denoising_class_embed.weight,
-            self.num_denoising,
-            self.label_noise_ratio,
-            self.box_noise_scale,
-            self.training,
-        )
-
-        embed, refer_bbox, enc_bboxes, enc_scores = self._get_decoder_input(feats, shapes, dn_embed, dn_bbox)
-
-        # Decoder
-        dec_bboxes, dec_scores = self.decoder(
-            embed,
-            refer_bbox,
-            feats,
-            shapes,
-            self.dec_bbox_head,
-            self.dec_score_head,
-            self.query_pos_head,
-            attn_mask=attn_mask,
-        )
-        x = dec_bboxes, dec_scores, enc_bboxes, enc_scores, dn_meta
-        if self.training:
-            return x
-        # (bs, 300, 4+nc)
-        y = torch.cat((dec_bboxes.squeeze(0), dec_scores.squeeze(0).sigmoid()), -1)
-        return y if self.export else (y, x)
-
-    def _generate_anchors(self, shapes, grid_size=0.05, dtype=torch.float32, device="cpu", eps=1e-2):
-        """Generates anchor bounding boxes for given shapes with specific grid size and validates them."""
-        anchors = []
-        for i, (h, w) in enumerate(shapes):
-            sy = torch.arange(end=h, dtype=dtype, device=device)
-            sx = torch.arange(end=w, dtype=dtype, device=device)
-            grid_y, grid_x = torch.meshgrid(sy, sx, indexing="ij") if TORCH_1_10 else torch.meshgrid(sy, sx)
-            grid_xy = torch.stack([grid_x, grid_y], -1)  # (h, w, 2)
-
-            valid_WH = torch.tensor([w, h], dtype=dtype, device=device)
-            grid_xy = (grid_xy.unsqueeze(0) + 0.5) / valid_WH  # (1, h, w, 2)
-            wh = torch.ones_like(grid_xy, dtype=dtype, device=device) * grid_size * (2.0**i)
-            anchors.append(torch.cat([grid_xy, wh], -1).view(-1, h * w, 4))  # (1, h*w, 4)
-
-        anchors = torch.cat(anchors, 1)  # (1, h*w*nl, 4)
-        valid_mask = ((anchors > eps) & (anchors < 1 - eps)).all(-1, keepdim=True)  # 1, h*w*nl, 1
-        anchors = torch.log(anchors / (1 - anchors))
-        anchors = anchors.masked_fill(~valid_mask, float("inf"))
-        return anchors, valid_mask
-
-    def _get_encoder_input(self, x):
-        """Processes and returns encoder inputs by getting projection features from input and concatenating them."""
-        # Get projection features
-        x = [self.input_proj[i](feat) for i, feat in enumerate(x)]
-        # Get encoder inputs
-        feats = []
-        shapes = []
-        for feat in x:
-            h, w = feat.shape[2:]
-            # [b, c, h, w] -> [b, h*w, c]
-            feats.append(feat.flatten(2).permute(0, 2, 1))
-            # [nl, 2]
-            shapes.append([h, w])
-
-        # [b, h*w, c]
-        feats = torch.cat(feats, 1)
-        return feats, shapes
-
-    def _get_decoder_input(self, feats, shapes, dn_embed=None, dn_bbox=None):
-        """Generates and prepares the input required for the decoder from the provided features and shapes."""
-        bs = feats.shape[0]
-        # Prepare input for decoder
-        anchors, valid_mask = self._generate_anchors(shapes, dtype=feats.dtype, device=feats.device)
-        features = self.enc_output(valid_mask * feats)  # bs, h*w, 256
-
-        enc_outputs_scores = self.enc_score_head(features)  # (bs, h*w, nc)
-
-        # Query selection
-        # (bs, num_queries)
-        topk_ind = torch.topk(enc_outputs_scores.max(-1).values, self.num_queries, dim=1).indices.view(-1)
-        # (bs, num_queries)
-        batch_ind = torch.arange(end=bs, dtype=topk_ind.dtype).unsqueeze(-1).repeat(1, self.num_queries).view(-1)
-
-        # (bs, num_queries, 256)
-        top_k_features = features[batch_ind, topk_ind].view(bs, self.num_queries, -1)
-        # (bs, num_queries, 4)
-        top_k_anchors = anchors[:, topk_ind].view(bs, self.num_queries, -1)
-
-        # Dynamic anchors + static content
-        refer_bbox = self.enc_bbox_head(top_k_features) + top_k_anchors
-
-        enc_bboxes = refer_bbox.sigmoid()
-        if dn_bbox is not None:
-            refer_bbox = torch.cat([dn_bbox, refer_bbox], 1)
-        enc_scores = enc_outputs_scores[batch_ind, topk_ind].view(bs, self.num_queries, -1)
-
-        embeddings = self.tgt_embed.weight.unsqueeze(0).repeat(bs, 1, 1) if self.learnt_init_query else top_k_features
-        if self.training:
-            refer_bbox = refer_bbox.detach()
-            if not self.learnt_init_query:
-                embeddings = embeddings.detach()
-        if dn_embed is not None:
-            embeddings = torch.cat([dn_embed, embeddings], 1)
-
-        return embeddings, refer_bbox, enc_bboxes, enc_scores
-
-    # TODO
-    def _reset_parameters(self):
-        """Initializes or resets the parameters of the model's various components with predefined weights and biases."""
-        # Class and bbox head init
-        bias_cls = bias_init_with_prob(0.01) / 80 * self.nc
-        # NOTE: the weight initialization in `linear_init` would cause NaN when training with custom datasets.
-        # linear_init(self.enc_score_head)
-        constant_(self.enc_score_head.bias, bias_cls)
-        constant_(self.enc_bbox_head.layers[-1].weight, 0.0)
-        constant_(self.enc_bbox_head.layers[-1].bias, 0.0)
-        for cls_, reg_ in zip(self.dec_score_head, self.dec_bbox_head):
-            # linear_init(cls_)
-            constant_(cls_.bias, bias_cls)
-            constant_(reg_.layers[-1].weight, 0.0)
-            constant_(reg_.layers[-1].bias, 0.0)
-
-        linear_init(self.enc_output[0])
-        xavier_uniform_(self.enc_output[0].weight)
-        if self.learnt_init_query:
-            xavier_uniform_(self.tgt_embed.weight)
-        xavier_uniform_(self.query_pos_head.layers[0].weight)
-        xavier_uniform_(self.query_pos_head.layers[1].weight)
-        for layer in self.input_proj:
-            xavier_uniform_(layer[0].weight)
-
-
-class v10Detect(Detect):
-    """
-    v10 Detection head from https://arxiv.org/pdf/2405.14458
-
-    Args:
-        nc (int): Number of classes.
-        ch (tuple): Tuple of channel sizes.
-
-    Attributes:
-        max_det (int): Maximum number of detections.
-
-    Methods:
-        __init__(self, nc=80, ch=()): Initializes the v10Detect object.
-        forward(self, x): Performs forward pass of the v10Detect module.
-        bias_init(self): Initializes biases of the Detect module.
-
-    """
-
-    end2end = True
-
-    def __init__(self, nc=80, ch=()):
-        """Initializes the v10Detect object with the specified number of classes and input channels."""
-        super().__init__(nc, ch)
-        c3 = max(ch[0], min(self.nc, 100))  # channels
-        # Light cls head
-        self.cv3 = nn.ModuleList(
-            nn.Sequential(
-                nn.Sequential(Conv(x, x, 3, g=x), Conv(x, c3, 1)),
-                nn.Sequential(Conv(c3, c3, 3, g=c3), Conv(c3, c3, 1)),
-                nn.Conv2d(c3, self.nc, 1),
-            )
-            for x in ch
-        )
-        self.one2one_cv3 = copy.deepcopy(self.cv3)
->>>>>>> 9f22f451
+        self.one2one_cv3 = copy.deepcopy(self.cv3)