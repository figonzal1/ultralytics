--- conflicted
+++ resolved
@@ -50,7 +50,6 @@
 
     def forward(self, x):
         """Concatenates and returns predicted bounding boxes and class probabilities."""
-<<<<<<< HEAD
         
         if self.export and self.format == 'rknn':
             y = []
@@ -62,11 +61,9 @@
                 y.append(cls_sum)
             return y
         
-=======
         if self.end2end:
             return self.forward_end2end(x)
 
->>>>>>> 81544c6d
         for i in range(self.nl):
             x[i] = torch.cat((self.cv2[i](x[i]), self.cv3[i](x[i])), 1)
         if self.training:  # Training path
