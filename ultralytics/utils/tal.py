# Ultralytics YOLO 🚀, AGPL-3.0 license

import torch
import torch.nn as nn

from .checks import check_version
from .metrics import bbox_iou, probiou
from .ops import xywhr2xyxyxyxy

TORCH_1_10 = check_version(torch.__version__, "1.10.0")


class TaskAlignedAssigner(nn.Module):
    """
    A task-aligned assigner for object detection.

    This class assigns ground-truth (gt) objects to anchors based on the task-aligned metric, which combines both
    classification and localization information.

    Attributes:
        topk (int): The number of top candidates to consider.
        num_classes (int): The number of object classes.
        alpha (float): The alpha parameter for the classification component of the task-aligned metric.
        beta (float): The beta parameter for the localization component of the task-aligned metric.
        eps (float): A small value to prevent division by zero.
    """

    def __init__(self, topk=13, num_classes=80, alpha=1.0, beta=6.0, eps=1e-9):
        """Initialize a TaskAlignedAssigner object with customizable hyperparameters."""
        super().__init__()
        self.topk = topk
        self.num_classes = num_classes
        self.bg_idx = num_classes
        self.alpha = alpha
        self.beta = beta
        self.eps = eps

    @torch.no_grad()
    def forward(self, pd_scores, pd_bboxes, anc_points, gt_labels, gt_bboxes, mask_gt):
        """
        Compute the task-aligned assignment. Reference code is available at
        https://github.com/Nioolek/PPYOLOE_pytorch/blob/master/ppyoloe/assigner/tal_assigner.py.

        Args:
            pd_scores (Tensor): shape(bs, num_total_anchors, num_classes)
            pd_bboxes (Tensor): shape(bs, num_total_anchors, 4)
            anc_points (Tensor): shape(num_total_anchors, 2)
            gt_labels (Tensor): shape(bs, n_max_boxes, 1)
            gt_bboxes (Tensor): shape(bs, n_max_boxes, 4)
            mask_gt (Tensor): shape(bs, n_max_boxes, 1)

        Returns:
            target_labels (Tensor): shape(bs, num_total_anchors)
            target_bboxes (Tensor): shape(bs, num_total_anchors, 4)
            target_scores (Tensor): shape(bs, num_total_anchors, num_classes)
            fg_mask (Tensor): shape(bs, num_total_anchors)
            target_gt_idx (Tensor): shape(bs, num_total_anchors)
        """
        self.bs = pd_scores.shape[0]
        self.n_max_boxes = gt_bboxes.shape[1]

        if self.n_max_boxes == 0:
            device = gt_bboxes.device
            return (
                torch.full_like(pd_scores[..., 0], self.bg_idx).to(device),
                torch.zeros_like(pd_bboxes).to(device),
                torch.zeros_like(pd_scores).to(device),
                torch.zeros_like(pd_scores[..., 0]).to(device),
                torch.zeros_like(pd_scores[..., 0]).to(device),
            )

        mask_pos, align_metric, overlaps = self.get_pos_mask(
            pd_scores, pd_bboxes, gt_labels, gt_bboxes, anc_points, mask_gt
        )

        target_gt_idx, fg_mask, mask_pos = self.select_highest_overlaps(mask_pos, overlaps, self.n_max_boxes)

        # Assigned target
        target_labels, target_bboxes, target_scores = self.get_targets(gt_labels, gt_bboxes, target_gt_idx, fg_mask)

        # Normalize
        align_metric *= mask_pos
        pos_align_metrics = align_metric.amax(dim=-1, keepdim=True)  # b, max_num_obj
        pos_overlaps = (overlaps * mask_pos).amax(dim=-1, keepdim=True)  # b, max_num_obj
        norm_align_metric = (align_metric * pos_overlaps / (pos_align_metrics + self.eps)).amax(-2).unsqueeze(-1)
        target_scores = target_scores * norm_align_metric

        return target_labels, target_bboxes, target_scores, fg_mask.bool(), target_gt_idx

    def get_pos_mask(self, pd_scores, pd_bboxes, gt_labels, gt_bboxes, anc_points, mask_gt):
        """Get in_gts mask, (b, max_num_obj, h*w)."""
        mask_in_gts = self.select_candidates_in_gts(anc_points, gt_bboxes)
        # Get anchor_align metric, (b, max_num_obj, h*w)
        align_metric, overlaps = self.get_box_metrics(pd_scores, pd_bboxes, gt_labels, gt_bboxes, mask_in_gts * mask_gt)
        # Get topk_metric mask, (b, max_num_obj, h*w)
        mask_topk = self.select_topk_candidates(align_metric, topk_mask=mask_gt.expand(-1, -1, self.topk).bool())
        # Merge all mask to a final mask, (b, max_num_obj, h*w)
        mask_pos = mask_topk * mask_in_gts * mask_gt

        return mask_pos, align_metric, overlaps

    def get_box_metrics(self, pd_scores, pd_bboxes, gt_labels, gt_bboxes, mask_gt):
        """Compute alignment metric given predicted and ground truth bounding boxes."""
        na = pd_bboxes.shape[-2]
        mask_gt = mask_gt.bool()  # b, max_num_obj, h*w
        overlaps = torch.zeros([self.bs, self.n_max_boxes, na], dtype=pd_bboxes.dtype, device=pd_bboxes.device)
        bbox_scores = torch.zeros([self.bs, self.n_max_boxes, na], dtype=pd_scores.dtype, device=pd_scores.device)

        ind = torch.zeros([2, self.bs, self.n_max_boxes], dtype=torch.long)  # 2, b, max_num_obj
        ind[0] = torch.arange(end=self.bs).view(-1, 1).expand(-1, self.n_max_boxes)  # b, max_num_obj
        ind[1] = gt_labels.squeeze(-1)  # b, max_num_obj
        # Get the scores of each grid for each gt cls
        bbox_scores[mask_gt] = pd_scores[ind[0], :, ind[1]][mask_gt]  # b, max_num_obj, h*w

        # (b, max_num_obj, 1, 4), (b, 1, h*w, 4)
        pd_boxes = pd_bboxes.unsqueeze(1).expand(-1, self.n_max_boxes, -1, -1)[mask_gt]
        gt_boxes = gt_bboxes.unsqueeze(2).expand(-1, -1, na, -1)[mask_gt]
        overlaps[mask_gt] = self.iou_calculation(gt_boxes, pd_boxes)

        align_metric = bbox_scores.pow(self.alpha) * overlaps.pow(self.beta)
        return align_metric, overlaps

    def iou_calculation(self, gt_bboxes, pd_bboxes):
        """IoU calculation for horizontal bounding boxes."""
        return bbox_iou(gt_bboxes, pd_bboxes, xywh=False, CIoU=True).squeeze(-1).clamp_(0)

    def select_topk_candidates(self, metrics, largest=True, topk_mask=None):
        """
        Select the top-k candidates based on the given metrics.

        Args:
            metrics (Tensor): A tensor of shape (b, max_num_obj, h*w), where b is the batch size,
                              max_num_obj is the maximum number of objects, and h*w represents the
                              total number of anchor points.
            largest (bool): If True, select the largest values; otherwise, select the smallest values.
            topk_mask (Tensor): An optional boolean tensor of shape (b, max_num_obj, topk), where
                                topk is the number of top candidates to consider. If not provided,
                                the top-k values are automatically computed based on the given metrics.

        Returns:
            (Tensor): A tensor of shape (b, max_num_obj, h*w) containing the selected top-k candidates.
        """
        # (b, max_num_obj, topk)
        topk_metrics, topk_idxs = torch.topk(metrics, self.topk, dim=-1, largest=largest)
        if topk_mask is None:
            topk_mask = (topk_metrics.max(-1, keepdim=True)[0] > self.eps).expand_as(topk_idxs)
        # (b, max_num_obj, topk)
        topk_idxs.masked_fill_(~topk_mask, 0)

        # (b, max_num_obj, topk, h*w) -> (b, max_num_obj, h*w)
        count_tensor = torch.zeros(metrics.shape, dtype=torch.int8, device=topk_idxs.device)
        ones = torch.ones_like(topk_idxs[:, :, :1], dtype=torch.int8, device=topk_idxs.device)
        for k in range(self.topk):
            # Expand topk_idxs for each value of k and add 1 at the specified positions
            count_tensor.scatter_add_(-1, topk_idxs[:, :, k : k + 1], ones)
        # count_tensor.scatter_add_(-1, topk_idxs, torch.ones_like(topk_idxs, dtype=torch.int8, device=topk_idxs.device))
        # Filter invalid bboxes
        count_tensor.masked_fill_(count_tensor > 1, 0)

        return count_tensor.to(metrics.dtype)

    def get_targets(self, gt_labels, gt_bboxes, target_gt_idx, fg_mask):
        """
        Compute target labels, target bounding boxes, and target scores for the positive anchor points.

        Args:
            gt_labels (Tensor): Ground truth labels of shape (b, max_num_obj, 1), where b is the
                                batch size and max_num_obj is the maximum number of objects.
            gt_bboxes (Tensor): Ground truth bounding boxes of shape (b, max_num_obj, 4).
            target_gt_idx (Tensor): Indices of the assigned ground truth objects for positive
                                    anchor points, with shape (b, h*w), where h*w is the total
                                    number of anchor points.
            fg_mask (Tensor): A boolean tensor of shape (b, h*w) indicating the positive
                              (foreground) anchor points.

        Returns:
            (Tuple[Tensor, Tensor, Tensor]): A tuple containing the following tensors:
                - target_labels (Tensor): Shape (b, h*w), containing the target labels for
                                          positive anchor points.
                - target_bboxes (Tensor): Shape (b, h*w, 4), containing the target bounding boxes
                                          for positive anchor points.
                - target_scores (Tensor): Shape (b, h*w, num_classes), containing the target scores
                                          for positive anchor points, where num_classes is the number
                                          of object classes.
        """
        # Assigned target labels, (b, 1)
        batch_ind = torch.arange(end=self.bs, dtype=torch.int64, device=gt_labels.device)[..., None]
        target_gt_idx = target_gt_idx + batch_ind * self.n_max_boxes  # (b, h*w)
        target_labels = gt_labels.long().flatten()[target_gt_idx]  # (b, h*w)

        # Assigned target boxes, (b, max_num_obj, 4) -> (b, h*w, 4)
        target_bboxes = gt_bboxes.view(-1, gt_bboxes.shape[-1])[target_gt_idx]

        # Assigned target scores
        target_labels.clamp_(0)

        # 10x faster than F.one_hot()
        target_scores = torch.zeros(
            (target_labels.shape[0], target_labels.shape[1], self.num_classes),
            dtype=torch.int64,
            device=target_labels.device,
        )  # (b, h*w, 80)
        target_scores.scatter_(2, target_labels.unsqueeze(-1), 1)

        fg_scores_mask = fg_mask[:, :, None].repeat(1, 1, self.num_classes)  # (b, h*w, 80)
        target_scores = torch.where(fg_scores_mask > 0, target_scores, 0)

        return target_labels, target_bboxes, target_scores

    @staticmethod
    def select_candidates_in_gts(xy_centers, gt_bboxes, eps=1e-9):
        """
        Select positive anchor centers within ground truth bounding boxes.

        Args:
            xy_centers (torch.Tensor): Anchor center coordinates, shape (h*w, 2).
            gt_bboxes (torch.Tensor): Ground truth bounding boxes, shape (b, n_boxes, 4).
            eps (float, optional): Small value for numerical stability. Defaults to 1e-9.

        Returns:
            (torch.Tensor): Boolean mask of positive anchors, shape (b, n_boxes, h*w).

        Note:
            b: batch size, n_boxes: number of ground truth boxes, h: height, w: width.
            Bounding box format: [x_min, y_min, x_max, y_max].
        """
        n_anchors = xy_centers.shape[0]
        bs, n_boxes, _ = gt_bboxes.shape
        lt, rb = gt_bboxes.view(-1, 1, 4).chunk(2, 2)  # left-top, right-bottom
        bbox_deltas = torch.cat((xy_centers[None] - lt, rb - xy_centers[None]), dim=2).view(bs, n_boxes, n_anchors, -1)
        # return (bbox_deltas.min(3)[0] > eps).to(gt_bboxes.dtype)
        return bbox_deltas.amin(3).gt_(eps)

    @staticmethod
    def select_highest_overlaps(mask_pos, overlaps, n_max_boxes):
        """
        Select anchor boxes with highest IoU when assigned to multiple ground truths.

        Args:
            mask_pos (torch.Tensor): Positive mask, shape (b, n_max_boxes, h*w).
            overlaps (torch.Tensor): IoU overlaps, shape (b, n_max_boxes, h*w).
            n_max_boxes (int): Maximum number of ground truth boxes.

        Returns:
            target_gt_idx (torch.Tensor): Indices of assigned ground truths, shape (b, h*w).
            fg_mask (torch.Tensor): Foreground mask, shape (b, h*w).
            mask_pos (torch.Tensor): Updated positive mask, shape (b, n_max_boxes, h*w).

        Note:
            b: batch size, h: height, w: width.
        """
        # Convert (b, n_max_boxes, h*w) -> (b, h*w)
        fg_mask = mask_pos.sum(-2)
        if fg_mask.max() > 1:  # one anchor is assigned to multiple gt_bboxes
            mask_multi_gts = (fg_mask.unsqueeze(1) > 1).expand(-1, n_max_boxes, -1)  # (b, n_max_boxes, h*w)
            max_overlaps_idx = overlaps.argmax(1)  # (b, h*w)

            is_max_overlaps = torch.zeros(mask_pos.shape, dtype=mask_pos.dtype, device=mask_pos.device)
            is_max_overlaps.scatter_(1, max_overlaps_idx.unsqueeze(1), 1)

            mask_pos = torch.where(mask_multi_gts, is_max_overlaps, mask_pos).float()  # (b, n_max_boxes, h*w)
            fg_mask = mask_pos.sum(-2)
        # Find each grid serve which gt(index)
        target_gt_idx = mask_pos.argmax(-2)  # (b, h*w)
        return target_gt_idx, fg_mask, mask_pos


class RotatedTaskAlignedAssigner(TaskAlignedAssigner):
    """Assigns ground-truth objects to rotated bounding boxes using a task-aligned metric."""

    def iou_calculation(self, gt_bboxes, pd_bboxes):
        """IoU calculation for rotated bounding boxes."""
        return probiou(gt_bboxes, pd_bboxes).squeeze(-1).clamp_(0)

    @staticmethod
    def select_candidates_in_gts(xy_centers, gt_bboxes):
        """
        Select the positive anchor center in gt for rotated bounding boxes.

        Args:
            xy_centers (Tensor): shape(h*w, 2)
            gt_bboxes (Tensor): shape(b, n_boxes, 5)

        Returns:
            (Tensor): shape(b, n_boxes, h*w)
        """
        # (b, n_boxes, 5) --> (b, n_boxes, 4, 2)
        corners = xywhr2xyxyxyxy(gt_bboxes)
        # (b, n_boxes, 1, 2)
        a, b, _, d = corners.split(1, dim=-2)
        ab = b - a
        ad = d - a

        # (b, n_boxes, h*w, 2)
        ap = xy_centers - a
        norm_ab = (ab * ab).sum(dim=-1)
        norm_ad = (ad * ad).sum(dim=-1)
        ap_dot_ab = (ap * ab).sum(dim=-1)
        ap_dot_ad = (ap * ad).sum(dim=-1)
        return (ap_dot_ab >= 0) & (ap_dot_ab <= norm_ab) & (ap_dot_ad >= 0) & (ap_dot_ad <= norm_ad)  # is_in_box


def make_anchors(feats, strides, grid_cell_offset=0.5):
    """Generate anchors from features."""
    anchor_points, stride_tensor = [], []
    assert feats is not None
    dtype, device = feats[0].dtype, feats[0].device
    for i, stride in enumerate(strides):
        _, _, h, w = feats[i].shape
        sx = torch.arange(end=w, device=device, dtype=dtype) + grid_cell_offset  # shift x
        sy = torch.arange(end=h, device=device, dtype=dtype) + grid_cell_offset  # shift y
        sy, sx = torch.meshgrid(sy, sx, indexing="ij") if TORCH_1_10 else torch.meshgrid(sy, sx)
        anchor_points.append(torch.stack((sx, sy), -1).view(-1, 2))
        stride_tensor.append(torch.full((h * w, 1), stride, dtype=dtype, device=device))
    return torch.cat(anchor_points), torch.cat(stride_tensor)


def dist2bbox(distance, anchor_points, xywh=True, dim=-1):
    """Transform distance(ltrb) to box(xywh or xyxy)."""
    lt, rb = distance.chunk(2, dim)
    x1y1 = anchor_points - lt
    x2y2 = anchor_points + rb
    if xywh:
        c_xy = (x1y1 + x2y2) / 2
        wh = x2y2 - x1y1
        return torch.cat((c_xy, wh), dim)  # xywh bbox
    return torch.cat((x1y1, x2y2), dim)  # xyxy bbox


def bbox2dist(anchor_points, bbox, reg_max):
    """Transform bbox(xyxy) to dist(ltrb)."""
    x1y1, x2y2 = bbox.chunk(2, -1)
    return torch.cat((anchor_points - x1y1, x2y2 - anchor_points), -1).clamp_(0, reg_max - 0.01)  # dist (lt, rb)


def dist2rbox(pred_dist, pred_angle, anchor_points, dim=-1):
    """
    Decode predicted rotated bounding box coordinates from anchor points and distribution.

    Args:
<<<<<<< HEAD
        pred_dist (torch.Tensor): Predicted rotated distance, (bs, h*w, 4).
        pred_angle (torch.Tensor): Predicted angle, (bs, h*w, 1).
        anchor_points (torch.Tensor): Anchor points, (h*w, 2).
=======
        pred_dist (torch.Tensor): Predicted rotated distance, shape (bs, h*w, 4).
        pred_angle (torch.Tensor): Predicted angle, shape (bs, h*w, 1).
        anchor_points (torch.Tensor): Anchor points, shape (h*w, 2).
        dim (int, optional): Dimension along which to split. Defaults to -1.
>>>>>>> 225e6e2b

    Returns:
        (torch.Tensor): Predicted rotated bounding boxes, shape (bs, h*w, 4).
    """
    lt, rb = pred_dist.split(2, dim=dim)
    cos, sin = torch.cos(pred_angle), torch.sin(pred_angle)
    # (bs, h*w, 1)
    xf, yf = ((rb - lt) / 2).split(1, dim=dim)
    x, y = xf * cos - yf * sin, xf * sin + yf * cos
    xy = torch.cat([x, y], dim=dim) + anchor_points
    return torch.cat([xy, lt + rb], dim=dim)<|MERGE_RESOLUTION|>--- conflicted
+++ resolved
@@ -338,16 +338,10 @@
     Decode predicted rotated bounding box coordinates from anchor points and distribution.
 
     Args:
-<<<<<<< HEAD
-        pred_dist (torch.Tensor): Predicted rotated distance, (bs, h*w, 4).
-        pred_angle (torch.Tensor): Predicted angle, (bs, h*w, 1).
-        anchor_points (torch.Tensor): Anchor points, (h*w, 2).
-=======
         pred_dist (torch.Tensor): Predicted rotated distance, shape (bs, h*w, 4).
         pred_angle (torch.Tensor): Predicted angle, shape (bs, h*w, 1).
         anchor_points (torch.Tensor): Anchor points, shape (h*w, 2).
         dim (int, optional): Dimension along which to split. Defaults to -1.
->>>>>>> 225e6e2b
 
     Returns:
         (torch.Tensor): Predicted rotated bounding boxes, shape (bs, h*w, 4).
