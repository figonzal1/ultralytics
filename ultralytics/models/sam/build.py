<<<<<<< HEAD
# Ultralytics YOLO 🚀, AGPL-3.0 license

# Copyright (c) Meta Platforms, Inc. and affiliates.
# All rights reserved.

# This source code is licensed under the license found in the
# LICENSE file in the root directory of this source tree.

from functools import partial

import torch

from ultralytics.utils.downloads import attempt_download_asset

from .modules.decoders import MaskDecoder
from .modules.encoders import ImageEncoderViT, PromptEncoder
from .modules.sam import Sam
from .modules.tiny_encoder import TinyViT
from .modules.transformer import TwoWayTransformer


def build_sam_vit_h(checkpoint=None):
    """Build and return a Segment Anything Model (SAM) h-size model."""
    return _build_sam(
        encoder_embed_dim=1280,
        encoder_depth=32,
        encoder_num_heads=16,
        encoder_global_attn_indexes=[7, 15, 23, 31],
        checkpoint=checkpoint,
    )


def build_sam_vit_l(checkpoint=None):
    """Build and return a Segment Anything Model (SAM) l-size model."""
    return _build_sam(
        encoder_embed_dim=1024,
        encoder_depth=24,
        encoder_num_heads=16,
        encoder_global_attn_indexes=[5, 11, 17, 23],
        checkpoint=checkpoint,
    )


def build_sam_vit_b(checkpoint=None):
    """Build and return a Segment Anything Model (SAM) b-size model."""
    return _build_sam(
        encoder_embed_dim=768,
        encoder_depth=12,
        encoder_num_heads=12,
        encoder_global_attn_indexes=[2, 5, 8, 11],
        checkpoint=checkpoint,
    )


def build_mobile_sam(checkpoint=None):
    """Build and return Mobile Segment Anything Model (Mobile-SAM)."""
    return _build_sam(
        encoder_embed_dim=[64, 128, 160, 320],
        encoder_depth=[2, 2, 6, 2],
        encoder_num_heads=[2, 4, 5, 10],
        encoder_global_attn_indexes=None,
        mobile_sam=True,
        checkpoint=checkpoint,
    )


def _build_sam(
    encoder_embed_dim, encoder_depth, encoder_num_heads, encoder_global_attn_indexes, checkpoint=None, mobile_sam=False
):
    """Builds the selected SAM model architecture."""
    prompt_embed_dim = 256
    image_size = 1024
    vit_patch_size = 16
    image_embedding_size = image_size // vit_patch_size
    image_encoder = (
        TinyViT(
            img_size=1024,
            in_chans=3,
            num_classes=1000,
            embed_dims=encoder_embed_dim,
            depths=encoder_depth,
            num_heads=encoder_num_heads,
            window_sizes=[7, 7, 14, 7],
            mlp_ratio=4.0,
            drop_rate=0.0,
            drop_path_rate=0.0,
            use_checkpoint=False,
            mbconv_expand_ratio=4.0,
            local_conv_size=3,
            layer_lr_decay=0.8,
        )
        if mobile_sam
        else ImageEncoderViT(
            depth=encoder_depth,
            embed_dim=encoder_embed_dim,
            img_size=image_size,
            mlp_ratio=4,
            norm_layer=partial(torch.nn.LayerNorm, eps=1e-6),
            num_heads=encoder_num_heads,
            patch_size=vit_patch_size,
            qkv_bias=True,
            use_rel_pos=True,
            global_attn_indexes=encoder_global_attn_indexes,
            window_size=14,
            out_chans=prompt_embed_dim,
        )
    )
    sam = Sam(
        image_encoder=image_encoder,
        prompt_encoder=PromptEncoder(
            embed_dim=prompt_embed_dim,
            image_embedding_size=(image_embedding_size, image_embedding_size),
            input_image_size=(image_size, image_size),
            mask_in_chans=16,
        ),
        mask_decoder=MaskDecoder(
            num_multimask_outputs=3,
            transformer=TwoWayTransformer(
                depth=2,
                embedding_dim=prompt_embed_dim,
                mlp_dim=2048,
                num_heads=8,
            ),
            transformer_dim=prompt_embed_dim,
            iou_head_depth=3,
            iou_head_hidden_dim=256,
        ),
        pixel_mean=[123.675, 116.28, 103.53],
        pixel_std=[58.395, 57.12, 57.375],
    )
    if checkpoint is not None:
        checkpoint = attempt_download_asset(checkpoint)
        with open(checkpoint, "rb") as f:
            state_dict = torch.load(f)
        sam.load_state_dict(state_dict)
    sam.eval()
    # sam.load_state_dict(torch.load(checkpoint), strict=True)
    # sam.eval()
    return sam


sam_model_map = {
    "sam_h.pt": build_sam_vit_h,
    "sam_l.pt": build_sam_vit_l,
    "sam_b.pt": build_sam_vit_b,
    "mobile_sam.pt": build_mobile_sam,
}


def build_sam(ckpt="sam_b.pt"):
    """Build a SAM model specified by ckpt."""
    model_builder = None
    ckpt = str(ckpt)  # to allow Path ckpt types
    for k in sam_model_map.keys():
        if ckpt.endswith(k):
            model_builder = sam_model_map.get(k)

    if not model_builder:
        raise FileNotFoundError(f"{ckpt} is not a supported SAM model. Available models are: \n {sam_model_map.keys()}")

    return model_builder(ckpt)
=======
# Ultralytics YOLO 🚀, AGPL-3.0 license

# Copyright (c) Meta Platforms, Inc. and affiliates.
# All rights reserved.

# This source code is licensed under the license found in the
# LICENSE file in the root directory of this source tree.

from functools import partial

import torch

from ultralytics.utils.downloads import attempt_download_asset

from .modules.decoders import MaskDecoder
from .modules.encoders import ImageEncoderViT, PromptEncoder
from .modules.sam import SAMModel
from .modules.tiny_encoder import TinyViT
from .modules.transformer import TwoWayTransformer


def build_sam_vit_h(checkpoint=None):
    """Build and return a Segment Anything Model (SAM) h-size model."""
    return _build_sam(
        encoder_embed_dim=1280,
        encoder_depth=32,
        encoder_num_heads=16,
        encoder_global_attn_indexes=[7, 15, 23, 31],
        checkpoint=checkpoint,
    )


def build_sam_vit_l(checkpoint=None):
    """Build and return a Segment Anything Model (SAM) l-size model."""
    return _build_sam(
        encoder_embed_dim=1024,
        encoder_depth=24,
        encoder_num_heads=16,
        encoder_global_attn_indexes=[5, 11, 17, 23],
        checkpoint=checkpoint,
    )


def build_sam_vit_b(checkpoint=None):
    """Build and return a Segment Anything Model (SAM) b-size model."""
    return _build_sam(
        encoder_embed_dim=768,
        encoder_depth=12,
        encoder_num_heads=12,
        encoder_global_attn_indexes=[2, 5, 8, 11],
        checkpoint=checkpoint,
    )


def build_mobile_sam(checkpoint=None):
    """Build and return Mobile Segment Anything Model (Mobile-SAM)."""
    return _build_sam(
        encoder_embed_dim=[64, 128, 160, 320],
        encoder_depth=[2, 2, 6, 2],
        encoder_num_heads=[2, 4, 5, 10],
        encoder_global_attn_indexes=None,
        mobile_sam=True,
        checkpoint=checkpoint,
    )


def _build_sam(
    encoder_embed_dim, encoder_depth, encoder_num_heads, encoder_global_attn_indexes, checkpoint=None, mobile_sam=False
):
    """Builds the selected SAM model architecture."""
    prompt_embed_dim = 256
    image_size = 1024
    vit_patch_size = 16
    image_embedding_size = image_size // vit_patch_size
    image_encoder = (
        TinyViT(
            img_size=1024,
            in_chans=3,
            num_classes=1000,
            embed_dims=encoder_embed_dim,
            depths=encoder_depth,
            num_heads=encoder_num_heads,
            window_sizes=[7, 7, 14, 7],
            mlp_ratio=4.0,
            drop_rate=0.0,
            drop_path_rate=0.0,
            use_checkpoint=False,
            mbconv_expand_ratio=4.0,
            local_conv_size=3,
            layer_lr_decay=0.8,
        )
        if mobile_sam
        else ImageEncoderViT(
            depth=encoder_depth,
            embed_dim=encoder_embed_dim,
            img_size=image_size,
            mlp_ratio=4,
            norm_layer=partial(torch.nn.LayerNorm, eps=1e-6),
            num_heads=encoder_num_heads,
            patch_size=vit_patch_size,
            qkv_bias=True,
            use_rel_pos=True,
            global_attn_indexes=encoder_global_attn_indexes,
            window_size=14,
            out_chans=prompt_embed_dim,
        )
    )
    sam = SAMModel(
        image_encoder=image_encoder,
        prompt_encoder=PromptEncoder(
            embed_dim=prompt_embed_dim,
            image_embedding_size=(image_embedding_size, image_embedding_size),
            input_image_size=(image_size, image_size),
            mask_in_chans=16,
        ),
        mask_decoder=MaskDecoder(
            num_multimask_outputs=3,
            transformer=TwoWayTransformer(
                depth=2,
                embedding_dim=prompt_embed_dim,
                mlp_dim=2048,
                num_heads=8,
            ),
            transformer_dim=prompt_embed_dim,
            iou_head_depth=3,
            iou_head_hidden_dim=256,
        ),
        pixel_mean=[123.675, 116.28, 103.53],
        pixel_std=[58.395, 57.12, 57.375],
    )
    if checkpoint is not None:
        checkpoint = attempt_download_asset(checkpoint)
        with open(checkpoint, "rb") as f:
            state_dict = torch.load(f)
        sam.load_state_dict(state_dict)
    sam.eval()
    # sam.load_state_dict(torch.load(checkpoint), strict=True)
    # sam.eval()
    return sam


sam_model_map = {
    "sam_h.pt": build_sam_vit_h,
    "sam_l.pt": build_sam_vit_l,
    "sam_b.pt": build_sam_vit_b,
    "mobile_sam.pt": build_mobile_sam,
}


def build_sam(ckpt="sam_b.pt"):
    """Build a SAM model specified by ckpt."""
    model_builder = None
    ckpt = str(ckpt)  # to allow Path ckpt types
    for k in sam_model_map.keys():
        if ckpt.endswith(k):
            model_builder = sam_model_map.get(k)

    if not model_builder:
        raise FileNotFoundError(f"{ckpt} is not a supported SAM model. Available models are: \n {sam_model_map.keys()}")

    return model_builder(ckpt)
>>>>>>> 9f22f451
<|MERGE_RESOLUTION|>--- conflicted
+++ resolved
@@ -1,166 +1,3 @@
-<<<<<<< HEAD
-# Ultralytics YOLO 🚀, AGPL-3.0 license
-
-# Copyright (c) Meta Platforms, Inc. and affiliates.
-# All rights reserved.
-
-# This source code is licensed under the license found in the
-# LICENSE file in the root directory of this source tree.
-
-from functools import partial
-
-import torch
-
-from ultralytics.utils.downloads import attempt_download_asset
-
-from .modules.decoders import MaskDecoder
-from .modules.encoders import ImageEncoderViT, PromptEncoder
-from .modules.sam import Sam
-from .modules.tiny_encoder import TinyViT
-from .modules.transformer import TwoWayTransformer
-
-
-def build_sam_vit_h(checkpoint=None):
-    """Build and return a Segment Anything Model (SAM) h-size model."""
-    return _build_sam(
-        encoder_embed_dim=1280,
-        encoder_depth=32,
-        encoder_num_heads=16,
-        encoder_global_attn_indexes=[7, 15, 23, 31],
-        checkpoint=checkpoint,
-    )
-
-
-def build_sam_vit_l(checkpoint=None):
-    """Build and return a Segment Anything Model (SAM) l-size model."""
-    return _build_sam(
-        encoder_embed_dim=1024,
-        encoder_depth=24,
-        encoder_num_heads=16,
-        encoder_global_attn_indexes=[5, 11, 17, 23],
-        checkpoint=checkpoint,
-    )
-
-
-def build_sam_vit_b(checkpoint=None):
-    """Build and return a Segment Anything Model (SAM) b-size model."""
-    return _build_sam(
-        encoder_embed_dim=768,
-        encoder_depth=12,
-        encoder_num_heads=12,
-        encoder_global_attn_indexes=[2, 5, 8, 11],
-        checkpoint=checkpoint,
-    )
-
-
-def build_mobile_sam(checkpoint=None):
-    """Build and return Mobile Segment Anything Model (Mobile-SAM)."""
-    return _build_sam(
-        encoder_embed_dim=[64, 128, 160, 320],
-        encoder_depth=[2, 2, 6, 2],
-        encoder_num_heads=[2, 4, 5, 10],
-        encoder_global_attn_indexes=None,
-        mobile_sam=True,
-        checkpoint=checkpoint,
-    )
-
-
-def _build_sam(
-    encoder_embed_dim, encoder_depth, encoder_num_heads, encoder_global_attn_indexes, checkpoint=None, mobile_sam=False
-):
-    """Builds the selected SAM model architecture."""
-    prompt_embed_dim = 256
-    image_size = 1024
-    vit_patch_size = 16
-    image_embedding_size = image_size // vit_patch_size
-    image_encoder = (
-        TinyViT(
-            img_size=1024,
-            in_chans=3,
-            num_classes=1000,
-            embed_dims=encoder_embed_dim,
-            depths=encoder_depth,
-            num_heads=encoder_num_heads,
-            window_sizes=[7, 7, 14, 7],
-            mlp_ratio=4.0,
-            drop_rate=0.0,
-            drop_path_rate=0.0,
-            use_checkpoint=False,
-            mbconv_expand_ratio=4.0,
-            local_conv_size=3,
-            layer_lr_decay=0.8,
-        )
-        if mobile_sam
-        else ImageEncoderViT(
-            depth=encoder_depth,
-            embed_dim=encoder_embed_dim,
-            img_size=image_size,
-            mlp_ratio=4,
-            norm_layer=partial(torch.nn.LayerNorm, eps=1e-6),
-            num_heads=encoder_num_heads,
-            patch_size=vit_patch_size,
-            qkv_bias=True,
-            use_rel_pos=True,
-            global_attn_indexes=encoder_global_attn_indexes,
-            window_size=14,
-            out_chans=prompt_embed_dim,
-        )
-    )
-    sam = Sam(
-        image_encoder=image_encoder,
-        prompt_encoder=PromptEncoder(
-            embed_dim=prompt_embed_dim,
-            image_embedding_size=(image_embedding_size, image_embedding_size),
-            input_image_size=(image_size, image_size),
-            mask_in_chans=16,
-        ),
-        mask_decoder=MaskDecoder(
-            num_multimask_outputs=3,
-            transformer=TwoWayTransformer(
-                depth=2,
-                embedding_dim=prompt_embed_dim,
-                mlp_dim=2048,
-                num_heads=8,
-            ),
-            transformer_dim=prompt_embed_dim,
-            iou_head_depth=3,
-            iou_head_hidden_dim=256,
-        ),
-        pixel_mean=[123.675, 116.28, 103.53],
-        pixel_std=[58.395, 57.12, 57.375],
-    )
-    if checkpoint is not None:
-        checkpoint = attempt_download_asset(checkpoint)
-        with open(checkpoint, "rb") as f:
-            state_dict = torch.load(f)
-        sam.load_state_dict(state_dict)
-    sam.eval()
-    # sam.load_state_dict(torch.load(checkpoint), strict=True)
-    # sam.eval()
-    return sam
-
-
-sam_model_map = {
-    "sam_h.pt": build_sam_vit_h,
-    "sam_l.pt": build_sam_vit_l,
-    "sam_b.pt": build_sam_vit_b,
-    "mobile_sam.pt": build_mobile_sam,
-}
-
-
-def build_sam(ckpt="sam_b.pt"):
-    """Build a SAM model specified by ckpt."""
-    model_builder = None
-    ckpt = str(ckpt)  # to allow Path ckpt types
-    for k in sam_model_map.keys():
-        if ckpt.endswith(k):
-            model_builder = sam_model_map.get(k)
-
-    if not model_builder:
-        raise FileNotFoundError(f"{ckpt} is not a supported SAM model. Available models are: \n {sam_model_map.keys()}")
-
-    return model_builder(ckpt)
-=======
 # Ultralytics YOLO 🚀, AGPL-3.0 license
 
 # Copyright (c) Meta Platforms, Inc. and affiliates.
@@ -321,5 +158,4 @@
     if not model_builder:
         raise FileNotFoundError(f"{ckpt} is not a supported SAM model. Available models are: \n {sam_model_map.keys()}")
 
-    return model_builder(ckpt)
->>>>>>> 9f22f451
+    return model_builder(ckpt)