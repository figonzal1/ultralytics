<<<<<<< HEAD
---
description: Explore utility functions for Ultralytics YOLO such as checking versions, image sizes, and requirements.
keywords: Ultralytics, YOLO, utility functions, version checks, requirements, image size
---

# Reference for `ultralytics/utils/checks.py`

!!! Note

    This file is available at [https://github.com/ultralytics/ultralytics/blob/main/ultralytics/utils/checks.py](https://github.com/ultralytics/ultralytics/blob/main/ultralytics/utils/checks.py). If you spot a problem please help fix it by [contributing](https://docs.ultralytics.com/help/contributing/) a [Pull Request](https://github.com/ultralytics/ultralytics/edit/main/ultralytics/utils/checks.py) 🛠️. Thank you 🙏!

<br><br>

## ::: ultralytics.utils.checks.parse_requirements

<br><br>

## ::: ultralytics.utils.checks.parse_version

<br><br>

## ::: ultralytics.utils.checks.is_ascii

<br><br>

## ::: ultralytics.utils.checks.check_imgsz

<br><br>

## ::: ultralytics.utils.checks.check_version

<br><br>

## ::: ultralytics.utils.checks.check_latest_pypi_version

<br><br>

## ::: ultralytics.utils.checks.check_pip_update_available

<br><br>

## ::: ultralytics.utils.checks.check_font

<br><br>

## ::: ultralytics.utils.checks.check_python

<br><br>

## ::: ultralytics.utils.checks.check_requirements

<br><br>

## ::: ultralytics.utils.checks.check_torchvision

<br><br>

## ::: ultralytics.utils.checks.check_suffix

<br><br>

## ::: ultralytics.utils.checks.check_yolov5u_filename

<br><br>

## ::: ultralytics.utils.checks.check_model_file_from_stem

<br><br>

## ::: ultralytics.utils.checks.check_file

<br><br>

## ::: ultralytics.utils.checks.check_yaml

<br><br>

## ::: ultralytics.utils.checks.check_is_path_safe

<br><br>

## ::: ultralytics.utils.checks.check_imshow

<br><br>

## ::: ultralytics.utils.checks.check_yolo

<br><br>

## ::: ultralytics.utils.checks.collect_system_info

<br><br>

## ::: ultralytics.utils.checks.check_amp

<br><br>

## ::: ultralytics.utils.checks.git_describe

<br><br>

## ::: ultralytics.utils.checks.print_args

<br><br>

## ::: ultralytics.utils.checks.cuda_device_count

<br><br>

## ::: ultralytics.utils.checks.cuda_is_available

<br><br>
=======
---
description: Explore utility functions for Ultralytics YOLO such as checking versions, image sizes, and requirements.
keywords: Ultralytics, YOLO, utility functions, version checks, requirements, image size
---

# Reference for `ultralytics/utils/checks.py`

!!! Note

    This file is available at [https://github.com/ultralytics/ultralytics/blob/main/ultralytics/utils/checks.py](https://github.com/ultralytics/ultralytics/blob/main/ultralytics/utils/checks.py). If you spot a problem please help fix it by [contributing](https://docs.ultralytics.com/help/contributing/) a [Pull Request](https://github.com/ultralytics/ultralytics/edit/main/ultralytics/utils/checks.py) 🛠️. Thank you 🙏!

<br>

## ::: ultralytics.utils.checks.parse_requirements

<br><br><hr><br>

## ::: ultralytics.utils.checks.parse_version

<br><br><hr><br>

## ::: ultralytics.utils.checks.is_ascii

<br><br><hr><br>

## ::: ultralytics.utils.checks.check_imgsz

<br><br><hr><br>

## ::: ultralytics.utils.checks.check_version

<br><br><hr><br>

## ::: ultralytics.utils.checks.check_latest_pypi_version

<br><br><hr><br>

## ::: ultralytics.utils.checks.check_pip_update_available

<br><br><hr><br>

## ::: ultralytics.utils.checks.check_font

<br><br><hr><br>

## ::: ultralytics.utils.checks.check_python

<br><br><hr><br>

## ::: ultralytics.utils.checks.check_requirements

<br><br><hr><br>

## ::: ultralytics.utils.checks.check_torchvision

<br><br><hr><br>

## ::: ultralytics.utils.checks.check_suffix

<br><br><hr><br>

## ::: ultralytics.utils.checks.check_yolov5u_filename

<br><br><hr><br>

## ::: ultralytics.utils.checks.check_model_file_from_stem

<br><br><hr><br>

## ::: ultralytics.utils.checks.check_file

<br><br><hr><br>

## ::: ultralytics.utils.checks.check_yaml

<br><br><hr><br>

## ::: ultralytics.utils.checks.check_is_path_safe

<br><br><hr><br>

## ::: ultralytics.utils.checks.check_imshow

<br><br><hr><br>

## ::: ultralytics.utils.checks.check_yolo

<br><br><hr><br>

## ::: ultralytics.utils.checks.collect_system_info

<br><br><hr><br>

## ::: ultralytics.utils.checks.check_amp

<br><br><hr><br>

## ::: ultralytics.utils.checks.git_describe

<br><br><hr><br>

## ::: ultralytics.utils.checks.print_args

<br><br><hr><br>

## ::: ultralytics.utils.checks.cuda_device_count

<br><br><hr><br>

## ::: ultralytics.utils.checks.cuda_is_available

<br><br>
>>>>>>> 9f22f451
<|MERGE_RESOLUTION|>--- conflicted
+++ resolved
@@ -1,117 +1,3 @@
-<<<<<<< HEAD
----
-description: Explore utility functions for Ultralytics YOLO such as checking versions, image sizes, and requirements.
-keywords: Ultralytics, YOLO, utility functions, version checks, requirements, image size
----
-
-# Reference for `ultralytics/utils/checks.py`
-
-!!! Note
-
-    This file is available at [https://github.com/ultralytics/ultralytics/blob/main/ultralytics/utils/checks.py](https://github.com/ultralytics/ultralytics/blob/main/ultralytics/utils/checks.py). If you spot a problem please help fix it by [contributing](https://docs.ultralytics.com/help/contributing/) a [Pull Request](https://github.com/ultralytics/ultralytics/edit/main/ultralytics/utils/checks.py) 🛠️. Thank you 🙏!
-
-<br><br>
-
-## ::: ultralytics.utils.checks.parse_requirements
-
-<br><br>
-
-## ::: ultralytics.utils.checks.parse_version
-
-<br><br>
-
-## ::: ultralytics.utils.checks.is_ascii
-
-<br><br>
-
-## ::: ultralytics.utils.checks.check_imgsz
-
-<br><br>
-
-## ::: ultralytics.utils.checks.check_version
-
-<br><br>
-
-## ::: ultralytics.utils.checks.check_latest_pypi_version
-
-<br><br>
-
-## ::: ultralytics.utils.checks.check_pip_update_available
-
-<br><br>
-
-## ::: ultralytics.utils.checks.check_font
-
-<br><br>
-
-## ::: ultralytics.utils.checks.check_python
-
-<br><br>
-
-## ::: ultralytics.utils.checks.check_requirements
-
-<br><br>
-
-## ::: ultralytics.utils.checks.check_torchvision
-
-<br><br>
-
-## ::: ultralytics.utils.checks.check_suffix
-
-<br><br>
-
-## ::: ultralytics.utils.checks.check_yolov5u_filename
-
-<br><br>
-
-## ::: ultralytics.utils.checks.check_model_file_from_stem
-
-<br><br>
-
-## ::: ultralytics.utils.checks.check_file
-
-<br><br>
-
-## ::: ultralytics.utils.checks.check_yaml
-
-<br><br>
-
-## ::: ultralytics.utils.checks.check_is_path_safe
-
-<br><br>
-
-## ::: ultralytics.utils.checks.check_imshow
-
-<br><br>
-
-## ::: ultralytics.utils.checks.check_yolo
-
-<br><br>
-
-## ::: ultralytics.utils.checks.collect_system_info
-
-<br><br>
-
-## ::: ultralytics.utils.checks.check_amp
-
-<br><br>
-
-## ::: ultralytics.utils.checks.git_describe
-
-<br><br>
-
-## ::: ultralytics.utils.checks.print_args
-
-<br><br>
-
-## ::: ultralytics.utils.checks.cuda_device_count
-
-<br><br>
-
-## ::: ultralytics.utils.checks.cuda_is_available
-
-<br><br>
-=======
 ---
 description: Explore utility functions for Ultralytics YOLO such as checking versions, image sizes, and requirements.
 keywords: Ultralytics, YOLO, utility functions, version checks, requirements, image size
@@ -223,5 +109,4 @@
 
 ## ::: ultralytics.utils.checks.cuda_is_available
 
-<br><br>
->>>>>>> 9f22f451
+<br><br>