<<<<<<< HEAD
---
description: Discover detailed instructions for building various Segment Anything Model (SAM) architectures with Ultralytics, including SAM ViT and Mobile-SAM.
keywords: Ultralytics, SAM model, Segment Anything Model, SAM ViT, Mobile-SAM, model building, deep learning, AI
---

# Reference for `ultralytics/models/sam/build.py`

!!! Note

    This file is available at [https://github.com/ultralytics/ultralytics/blob/main/ultralytics/models/sam/build.py](https://github.com/ultralytics/ultralytics/blob/main/ultralytics/models/sam/build.py). If you spot a problem please help fix it by [contributing](https://docs.ultralytics.com/help/contributing/) a [Pull Request](https://github.com/ultralytics/ultralytics/edit/main/ultralytics/models/sam/build.py) 🛠️. Thank you 🙏!

<br><br>

## ::: ultralytics.models.sam.build.build_sam_vit_h

<br><br>

## ::: ultralytics.models.sam.build.build_sam_vit_l

<br><br>

## ::: ultralytics.models.sam.build.build_sam_vit_b

<br><br>

## ::: ultralytics.models.sam.build.build_mobile_sam

<br><br>

## ::: ultralytics.models.sam.build._build_sam

<br><br>

## ::: ultralytics.models.sam.build.build_sam

<br><br>
=======
---
description: Discover detailed instructions for building various Segment Anything Model (SAM) architectures with Ultralytics, including SAM ViT and Mobile-SAM.
keywords: Ultralytics, SAM model, Segment Anything Model, SAM ViT, Mobile-SAM, model building, deep learning, AI
---

# Reference for `ultralytics/models/sam/build.py`

!!! Note

    This file is available at [https://github.com/ultralytics/ultralytics/blob/main/ultralytics/models/sam/build.py](https://github.com/ultralytics/ultralytics/blob/main/ultralytics/models/sam/build.py). If you spot a problem please help fix it by [contributing](https://docs.ultralytics.com/help/contributing/) a [Pull Request](https://github.com/ultralytics/ultralytics/edit/main/ultralytics/models/sam/build.py) 🛠️. Thank you 🙏!

<br>

## ::: ultralytics.models.sam.build.build_sam_vit_h

<br><br><hr><br>

## ::: ultralytics.models.sam.build.build_sam_vit_l

<br><br><hr><br>

## ::: ultralytics.models.sam.build.build_sam_vit_b

<br><br><hr><br>

## ::: ultralytics.models.sam.build.build_mobile_sam

<br><br><hr><br>

## ::: ultralytics.models.sam.build._build_sam

<br><br><hr><br>

## ::: ultralytics.models.sam.build.build_sam

<br><br>
>>>>>>> 9f22f451
<|MERGE_RESOLUTION|>--- conflicted
+++ resolved
@@ -1,41 +1,3 @@
-<<<<<<< HEAD
----
-description: Discover detailed instructions for building various Segment Anything Model (SAM) architectures with Ultralytics, including SAM ViT and Mobile-SAM.
-keywords: Ultralytics, SAM model, Segment Anything Model, SAM ViT, Mobile-SAM, model building, deep learning, AI
----
-
-# Reference for `ultralytics/models/sam/build.py`
-
-!!! Note
-
-    This file is available at [https://github.com/ultralytics/ultralytics/blob/main/ultralytics/models/sam/build.py](https://github.com/ultralytics/ultralytics/blob/main/ultralytics/models/sam/build.py). If you spot a problem please help fix it by [contributing](https://docs.ultralytics.com/help/contributing/) a [Pull Request](https://github.com/ultralytics/ultralytics/edit/main/ultralytics/models/sam/build.py) 🛠️. Thank you 🙏!
-
-<br><br>
-
-## ::: ultralytics.models.sam.build.build_sam_vit_h
-
-<br><br>
-
-## ::: ultralytics.models.sam.build.build_sam_vit_l
-
-<br><br>
-
-## ::: ultralytics.models.sam.build.build_sam_vit_b
-
-<br><br>
-
-## ::: ultralytics.models.sam.build.build_mobile_sam
-
-<br><br>
-
-## ::: ultralytics.models.sam.build._build_sam
-
-<br><br>
-
-## ::: ultralytics.models.sam.build.build_sam
-
-<br><br>
-=======
 ---
 description: Discover detailed instructions for building various Segment Anything Model (SAM) architectures with Ultralytics, including SAM ViT and Mobile-SAM.
 keywords: Ultralytics, SAM model, Segment Anything Model, SAM ViT, Mobile-SAM, model building, deep learning, AI
@@ -71,5 +33,4 @@
 
 ## ::: ultralytics.models.sam.build.build_sam
 
-<br><br>
->>>>>>> 9f22f451
+<br><br>