--- conflicted
+++ resolved
@@ -1,132 +1,3 @@
-<<<<<<< HEAD
----
-comments: true
-description: Explore the MNIST dataset, a cornerstone in machine learning for handwritten digit recognition. Learn about its structure, features, and applications.
-keywords: MNIST, dataset, handwritten digits, image classification, deep learning, machine learning, training set, testing set, NIST
----
-
-# MNIST Dataset
-
-The [MNIST](http://yann.lecun.com/exdb/mnist/) (Modified National Institute of Standards and Technology) dataset is a large database of handwritten digits that is commonly used for training various image processing systems and machine learning models. It was created by "re-mixing" the samples from NIST's original datasets and has become a benchmark for evaluating the performance of image classification algorithms.
-
-## Key Features
-
-- MNIST contains 60,000 training images and 10,000 testing images of handwritten digits.
-- The dataset comprises grayscale images of size 28x28 pixels.
-- The images are normalized to fit into a 28x28 pixel bounding box and anti-aliased, introducing grayscale levels.
-- MNIST is widely used for training and testing in the field of machine learning, especially for image classification tasks.
-
-## Dataset Structure
-
-The MNIST dataset is split into two subsets:
-
-1. **Training Set**: This subset contains 60,000 images of handwritten digits used for training machine learning models.
-2. **Testing Set**: This subset consists of 10,000 images used for testing and benchmarking the trained models.
-
-## Extended MNIST (EMNIST)
-
-Extended MNIST (EMNIST) is a newer dataset developed and released by NIST to be the successor to MNIST. While MNIST included images only of handwritten digits, EMNIST includes all the images from NIST Special Database 19, which is a large database of handwritten uppercase and lowercase letters as well as digits. The images in EMNIST were converted into the same 28x28 pixel format, by the same process, as were the MNIST images. Accordingly, tools that work with the older, smaller MNIST dataset will likely work unmodified with EMNIST.
-
-## Applications
-
-The MNIST dataset is widely used for training and evaluating deep learning models in image classification tasks, such as Convolutional Neural Networks (CNNs), Support Vector Machines (SVMs), and various other machine learning algorithms. The dataset's simple and well-structured format makes it an essential resource for researchers and practitioners in the field of machine learning and computer vision.
-
-## Usage
-
-To train a CNN model on the MNIST dataset for 100 epochs with an image size of 32x32, you can use the following code snippets. For a comprehensive list of available arguments, refer to the model [Training](../../modes/train.md) page.
-
-!!! Example "Train Example"
-
-    === "Python"
-
-        ```python
-        from ultralytics import YOLO
-
-        # Load a model
-        model = YOLO("yolov8n-cls.pt")  # load a pretrained model (recommended for training)
-
-        # Train the model
-        results = model.train(data="mnist", epochs=100, imgsz=32)
-        ```
-
-    === "CLI"
-
-        ```bash
-        # Start training from a pretrained *.pt model
-        cnn detect train data=mnist model=yolov8n-cls.pt epochs=100 imgsz=28
-        ```
-
-## Sample Images and Annotations
-
-The MNIST dataset contains grayscale images of handwritten digits, providing a well-structured dataset for image classification tasks. Here are some examples of images from the dataset:
-
-![Dataset sample image](https://upload.wikimedia.org/wikipedia/commons/2/27/MnistExamples.png)
-
-The example showcases the variety and complexity of the handwritten digits in the MNIST dataset, highlighting the importance of a diverse dataset for training robust image classification models.
-
-## Citations and Acknowledgments
-
-If you use the MNIST dataset in your
-
-research or development work, please cite the following paper:
-
-!!! Quote ""
-
-    === "BibTeX"
-
-        ```bibtex
-        @article{lecun2010mnist,
-                 title={MNIST handwritten digit database},
-                 author={LeCun, Yann and Cortes, Corinna and Burges, CJ},
-                 journal={ATT Labs [Online]. Available: http://yann.lecun.com/exdb/mnist},
-                 volume={2},
-                 year={2010}
-        }
-        ```
-
-We would like to acknowledge Yann LeCun, Corinna Cortes, and Christopher J.C. Burges for creating and maintaining the MNIST dataset as a valuable resource for the machine learning and computer vision research community. For more information about the MNIST dataset and its creators, visit the [MNIST dataset website](http://yann.lecun.com/exdb/mnist/).
-
-## FAQ
-
-### What is the MNIST dataset, and why is it important in machine learning?
-
-The [MNIST](http://yann.lecun.com/exdb/mnist/) dataset, or Modified National Institute of Standards and Technology dataset, is a widely-used collection of handwritten digits designed for training and testing image classification systems. It includes 60,000 training images and 10,000 testing images, all of which are grayscale and 28x28 pixels in size. The dataset's importance lies in its role as a standard benchmark for evaluating image classification algorithms, helping researchers and engineers to compare methods and track progress in the field.
-
-### How can I use Ultralytics YOLO to train a model on the MNIST dataset?
-
-To train a model on the MNIST dataset using Ultralytics YOLO, you can follow these steps:
-
-!!! Example "Train Example"
-
-    === "Python"
-    
-        ```python
-        from ultralytics import YOLO
-
-        # Load a model
-        model = YOLO("yolov8n-cls.pt")  # load a pretrained model (recommended for training)
-
-        # Train the model
-        results = model.train(data="mnist", epochs=100, imgsz=32)
-        ```
-
-    === "CLI"
-    
-        ```bash
-        # Start training from a pretrained *.pt model
-        cnn detect train data=mnist model=yolov8n-cls.pt epochs=100 imgsz=28
-        ```
-
-For a detailed list of available training arguments, refer to the [Training](../../modes/train.md) page.
-
-### What is the difference between the MNIST and EMNIST datasets?
-
-The MNIST dataset contains only handwritten digits, whereas the Extended MNIST (EMNIST) dataset includes both digits and uppercase and lowercase letters. EMNIST was developed as a successor to MNIST and utilizes the same 28x28 pixel format for the images, making it compatible with tools and models designed for the original MNIST dataset. This broader range of characters in EMNIST makes it useful for a wider variety of machine learning applications.
-
-### Can I use Ultralytics HUB to train models on custom datasets like MNIST?
-
-Yes, you can use Ultralytics HUB to train models on custom datasets like MNIST. Ultralytics HUB offers a user-friendly interface for uploading datasets, training models, and managing projects without needing extensive coding knowledge. For more details on how to get started, check out the [Ultralytics HUB Quickstart](https://docs.ultralytics.com/hub/quickstart/) page.
-=======
 ---
 comments: true
 description: Explore the MNIST dataset, a cornerstone in machine learning for handwritten digit recognition. Learn about its structure, features, and applications.
@@ -253,5 +124,4 @@
 
 ### Can I use Ultralytics HUB to train models on custom datasets like MNIST?
 
-Yes, you can use Ultralytics HUB to train models on custom datasets like MNIST. Ultralytics HUB offers a user-friendly interface for uploading datasets, training models, and managing projects without needing extensive coding knowledge. For more details on how to get started, check out the [Ultralytics HUB Quickstart](https://docs.ultralytics.com/hub/quickstart/) page.
->>>>>>> 9f22f451
+Yes, you can use Ultralytics HUB to train models on custom datasets like MNIST. Ultralytics HUB offers a user-friendly interface for uploading datasets, training models, and managing projects without needing extensive coding knowledge. For more details on how to get started, check out the [Ultralytics HUB Quickstart](https://docs.ultralytics.com/hub/quickstart/) page.